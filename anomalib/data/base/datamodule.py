--- conflicted
+++ resolved
@@ -81,14 +81,10 @@
             self.val_data, self.test_data = random_split(self.test_data, [0.5, 0.5], label_aware=True, seed=self.seed)
         elif self.val_split_mode == ValSplitMode.SAME_AS_TEST:
             self.val_data = self.test_data
-<<<<<<< HEAD
         elif self.val_split_mode == ValSplitMode.SYNTHETIC:
             self.train_data, normal_val_data = random_split(self.train_data, 0.3)
             self.val_data = SyntheticValidationSet.from_dataset(normal_val_data)
-        else:
-=======
         elif self.val_split_mode != ValSplitMode.NONE:
->>>>>>> ffdb47c0
             raise ValueError(f"Unknown validation split mode: {self.val_split_mode}")
 
     @property
