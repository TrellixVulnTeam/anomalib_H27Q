--- conflicted
+++ resolved
@@ -224,13 +224,9 @@
                 self.selected_featuremaps[predicted_class][idx], feature=-1
             )
             # compute pixel metrics
-<<<<<<< HEAD
-            self.sub_pixel_metrics.update(feature_map.cpu(), self.output_masks[idx].int().cpu())
-=======
             self.sub_pixel_metrics.update(
                 feature_map.cpu(), einops.rearrange(self.output_masks[idx], "h w-> 1 1 h w").int().cpu()
             )
->>>>>>> 915c3736
 
             if self.class_labels[idx] not in ["good", "thread", "combined"]:
                 if predicted_class == self.class_labels[idx]:
